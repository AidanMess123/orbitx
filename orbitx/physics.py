--- conflicted
+++ resolved
@@ -474,10 +474,6 @@
 
             y = PhysicsState(ivp_out.y[:, -1], proto_state)
             t = ivp_out.t[-1]
-<<<<<<< HEAD
-
-=======
->>>>>>> 8c9a525e
             if ivp_out.status > 0:
                 log.debug(f'Got event: {ivp_out.t_events}')
                 if len(ivp_out.t_events[0]):
